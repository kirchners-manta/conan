[tox]
envlist = py3{10,11,12}
isolated_build = True
skip_missing_interpreters = True


[testenv]
description = Runs all tests
deps = .[test]
commands =
    py.test --cov=conan --cov-branch --cov-report=html:./reports/ut_cov_{envname} --html=./reports/ut_report_{envname}.html --self-contained-html {posargs} -Werror
    coverage xml -o ./reports/coverage.xml
    coverage report


[testenv:formatter]
description = formatter
deps = .[lint]
commands =
    isort src tests
    black src tests


[testenv:lint]
description = Runs linters
deps = .[lint]
allowlist_externals = black
commands =
    flake8 src tests
    black --check src tests


[testenv:docs]
description = Build documentation
deps = .[doc]
allowlist_externals = bash
commands =
    - bash -c "rm -rf ./docs/source/_autodoc"
    - bash -c "rm -rf ./docs/source/_autosummary"
    sphinx-build -M html ./docs/source ./docs/build -vv --jobs=auto --show-traceback --fail-on-warning --keep-going

[gh]
python =
    3.12 = py312
    3.11 = py311, type
    3.10 = py310

[pytest]
testpaths = tests
<<<<<<< HEAD
; addopts = --self-contained-html --cov=src --cov-config=.coveragerc --cov-branch
=======
addopts = --self-contained-html --cov=conan --cov-config=.coveragerc --cov-branch
>>>>>>> a323a0b2

[flake8]
max-line-length = 120
ignore = E701,
         # multiple statements on one line (colon)
         W503,
         # line break before binary operator
         E402,
         # module level import not at top of file
         F811,
         # redefinition of unused
         E203,
# whitespace before ':' are fine according to pep8
# see https://black.readthedocs.io/en/stable/the_black_code_style/current_style.html#slices for more
# information<|MERGE_RESOLUTION|>--- conflicted
+++ resolved
@@ -47,11 +47,7 @@
 
 [pytest]
 testpaths = tests
-<<<<<<< HEAD
-; addopts = --self-contained-html --cov=src --cov-config=.coveragerc --cov-branch
-=======
 addopts = --self-contained-html --cov=conan --cov-config=.coveragerc --cov-branch
->>>>>>> a323a0b2
 
 [flake8]
 max-line-length = 120

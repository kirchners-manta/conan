import matplotlib.pyplot as plt
import networkx as nx
import numpy as np
import pandas as pd

import conan.analysis_modules.traj_an as traj_an
import conan.analysis_modules.traj_info as traj_info
import conan.defdict as ddict


# check if a given point is within a cylinder
def points_in_cylinder(pt1, pt2, r, atom_to_check):
    pt1 = np.array(pt1, dtype=np.float64)
    pt2 = np.array(pt2, dtype=np.float64)
    atom_to_check = np.array(atom_to_check, dtype=np.float64)

    vec = pt2 - pt1
    const = r * np.linalg.norm(vec)
    return (
        (np.dot(atom_to_check - pt1, vec) >= 0)
        and (np.dot(atom_to_check - pt2, vec) <= 0)
        and (np.linalg.norm(np.cross(atom_to_check - pt1, vec)) <= const)
    )


def cnt_loading_mass(traj_file, molecules, an):
    clm = CNTload(traj_file, molecules, an)
    clm.cnt_loading_mass_prep()
    traj_an.process_trajectory(traj_file, molecules, an, clm)
    clm.cnt_loading_mass_processing()


def plot_and_save_results(masses_df, avg_mass, name):
    """
    Plot the results of the confined mass calculation
    """
    fig, ax = plt.subplots()

    ax.plot(masses_df.iloc[1:], label="Frame", color="#440154")
    ax.plot(masses_df["5_frame_average"], label="5 frame average", color="#21908C")
    ax.plot(masses_df["10_frame_average"], label="10 frame average", color="#5ec962")
    ax.plot(masses_df["50_frame_average"], label="50 frame average", color="#fde725")
    ax.axhline(y=avg_mass, color="darkgray", linestyle="--", label="Average mass")

    ax.set_xlabel("Frame")
    ax.set_ylabel("Mass / u")
    ax.legend()
    ax.grid()

    # save the plot
    fig.savefig(f"{name}.png", dpi=300)
    masses_df.to_csv(f"{name}.csv")


class CNTload:
    """
    Class to calculate the loading mass of the liquid within the carbon nanotube.
    """

    def __init__(self, traj_file, molecules, an):
        self.traj_file = traj_file
        self.molecules = molecules
        self.an = an
        self.proc_frame_counter = 0
        self.shortening_q = "n"
        self.shortening = 0

    def cnt_loading_mass_prep(self):
        """
        initializes the variables, the number of CNTs and identifies the most outwards atoms of the CNTs.
        """

        pore_atoms = self.traj_file.frame0[self.traj_file.frame0["Struc"].str.contains("Pore")].copy()
        pore_atoms.loc[:, "Struc"] = pore_atoms["Struc"].str.replace("Pore", "")
        pore_atoms.loc[:, "Struc"] = pore_atoms["Struc"].astype(int)
        pore_No = pore_atoms["Struc"].nunique()

        pore_atoms["bonds"] = 0

        # identify an atom from the CNT_atoms list which belongs to a given CNT (from 1 to the maximum number of CNTs)
        for i in range(1, pore_No + 1):
            atoms = pore_atoms[pore_atoms["Struc"] == i]
            for index, row in atoms.iterrows():
                count = 0
                for j in range(len(self.molecules.molecule_bonds)):
                    for k in range(len(self.molecules.molecule_bonds[j])):
                        if index in self.molecules.molecule_bonds[j][k]:
                            count += 1
                pore_atoms.loc[index, "bonds"] = count

        """
        Check which atoms belong to which side of the CNT.
        """
        Catom_positions = np.array(
            [
                [atom["x"], atom["y"], atom["z"], int(atom.name)]
                for index, atom in pore_atoms.iterrows()
                if atom["bonds"] == 2
            ]
        )

        G = nx.Graph()
        for i in range(len(Catom_positions)):
            for j in range(i + 1, len(Catom_positions)):
                # calculate the distance between the two atoms (x,y,z are the first three entries in the array)
                dist = np.linalg.norm(
                    traj_info.minimum_image_distance(
                        Catom_positions[i][:3], Catom_positions[j][:3], self.traj_file.box_size
                    )
                )
                # if the distance is smaller than 3 angstroms, add the edge to the graph
                if dist < 3:
                    G.add_edge(i, j)

        # rename the nodes of the graph with the atom indices
        mapping = {i: index for i, index in enumerate(Catom_positions[:, 3])}
        G = nx.relabel_nodes(G, mapping)

        molecules = list(nx.connected_components(G))

        pore_atoms["ring"] = 0

        for i in range(len(molecules)):
            for j in molecules[i]:
                pore_atoms.loc[j, "ring"] = i + 1

        # save the index of ring1 and ring2 atoms to seperate numpy arrays
        self.ring1 = np.array([atom for atom in pore_atoms[pore_atoms["ring"] == 1].index])
        self.ring2 = np.array([atom for atom in pore_atoms[pore_atoms["ring"] == 2].index])

        ddict.printLog(
            "\nTo ensure that the program delivers correct results,"
            " it must be ensured that all atoms are wrapped in the simulation box"
            " and that the CNT does not cross the PBC boundaries."
            " For pre-processing, please use e.g. Travis.\n",
            color="red",
        )

        self.traj_file.frame0["x"] = self.traj_file.frame0["x"].astype(float)
        self.traj_file.frame0["y"] = self.traj_file.frame0["y"].astype(float)
        self.traj_file.frame0["z"] = self.traj_file.frame0["z"].astype(float)

        # calculate the center of geometry for the ring1 atoms
        ring1 = self.traj_file.frame0.loc[self.ring1]
        ring1_ref = ring1.iloc[0][["x", "y", "z"]].values
        ring1_x = ring1["x"].mean()
        ring1_y = ring1["y"].mean()
        ring1_z = ring1["z"].mean()

        ring2 = self.traj_file.frame0.loc[self.ring2]
        ring2_x = ring2["x"].mean()
        ring2_y = ring2["y"].mean()
        ring2_z = ring2["z"].mean()

        ring1_array = np.array([ring1_x, ring1_y, ring1_z])
        ring2_array = np.array([ring2_x, ring2_y, ring2_z])
        ring1_ref = np.array([ring1_ref[0], ring1_ref[1], ring1_ref[2]])

        self.dist_ring = np.linalg.norm(ring1_array - ring1_ref)

        self.dist = np.linalg.norm(ring1_array - ring2_array)
        ddict.printLog(f"Radius of the CNT: {np.round(self.dist_ring, 3)}")
        ddict.printLog(f"Length of the CNT: {np.round(self.dist, 3)}")

        """
        The user shall have the option to select an region within the CNTs to calculate the loading mass.
        This is preferred, as the liquid might behave somewhat differently at the openeing of the CNTs.
        In Order to do this, the user defines a distane,
        which is used to diplace the center of geometry of the rings along the CNT axis.
        The distance is defined in angstroms.
        """

        # Define the normal vector of the CNT axis. It is the vector between the two rings.
        # The vector is normalized.
        cnt_axis = (ring2_array - ring1_array) / np.linalg.norm(ring2_array - ring1_array)
        ddict.printLog(f"CNT axis: {cnt_axis}")

        self.shortening_q = ddict.get_input(
            "Do you want to shorten the CNT axis (space to analyze within the CNT)? (y/n): ",
            self.traj_file.args,
            "string",
        )
        if self.shortening_q == "y":
            self.shortening = float(
                ddict.get_input(
                    "Please enter the amount you want the axis to be shortened" " (from both sides): ",
                    self.traj_file.args,
                    "float",
                )
            )

            ring1_array = ring1_array + self.shortening * cnt_axis
            ring2_array = ring2_array - self.shortening * cnt_axis
            self.dist = np.linalg.norm(ring1_array - ring2_array)
        print("Length of CNT axis considered:", self.dist.round(3))

        # array to store the liquid mass each time frame which is processed.
        self.liquid_mass = 0
        self.frame_masses = np.array([])

        # array to store the ring-ring distances and the radii of the CNTs
        self.ring_ring_distances = np.array([])
        self.ring_radii = np.array([])

    def analyze_frame(self, split_frame, frame_counter):
        """
        Calculate the loading mass of the liquid within the CNTs.
        For this we first need to calculate the center of geometry
        for each open end of the CNT. (ring1, ring2)
        """

        frame_mass = 0
        split_frame["X"] = split_frame["X"].astype(float)
        split_frame["Y"] = split_frame["Y"].astype(float)
        split_frame["Z"] = split_frame["Z"].astype(float)

        # calculate the center of geometry of the rings
        ring1 = split_frame.loc[self.ring1]
        ring1_ref = ring1.iloc[0][["x", "y", "z"]].values
        ring1_x = ring1["X"].mean()
        ring1_y = ring1["Y"].mean()
        ring1_z = ring1["Z"].mean()

        ring2 = split_frame.loc[self.ring2]
        ring2_x = ring2["X"].mean()
        ring2_y = ring2["Y"].mean()
        ring2_z = ring2["Z"].mean()

        ring1_array = np.array([ring1_x, ring1_y, ring1_z])
        ring2_array = np.array([ring2_x, ring2_y, ring2_z])
        ring1_ref = np.array([ring1_ref[0], ring1_ref[1], ring1_ref[2]])

        dist_ring = np.linalg.norm(ring1_array - ring1_ref)
        self.ring_radii = np.append(dist_ring)

        """
        This is the shortening part regarding the cnt space to observe
        """
        # normalized vector between the two rings
        cnt_axis = (ring2_array - ring1_array) / np.linalg.norm(ring2_array - ring1_array)

        ring1_array = ring1_array + self.shortening * cnt_axis
        ring2_array = ring2_array - self.shortening * cnt_axis
        self.dist = np.linalg.norm(ring1_array - ring2_array)

<<<<<<< HEAD
        self.ring_ring_distances = np.append(self.dist)

=======
>>>>>>> b0817b4b
        """
        Calculate the mass of the liquid within the CNTs.
        First identify which species are within the CNTs.
        For this use the points in cylider function.
        """

        liquid_atoms = split_frame[split_frame["Struc"].str.contains("Liquid")].copy()

        # get the atom positions of the current frame
        atom_positions = np.array(
            [[atom["X"], atom["Y"], atom["Z"], atom["Mass"], atom.index] for index, atom in liquid_atoms.iterrows()],
            dtype=object,
        )

        # check if a liquid atom is within the CNT
        for atom_position in atom_positions:
            if points_in_cylinder(ring1_array, ring2_array, self.dist_ring, atom_position[:3]):
                self.liquid_mass += atom_position[3]
                frame_mass += atom_position[3]

        self.frame_masses = np.append(self.frame_masses, frame_mass)

        self.proc_frame_counter += 1

    def cnt_loading_mass_processing(self):
        """
        Calculate the loading mass of the liquid within the CNTs.
        """

        self.avg_mass_per_frame = self.liquid_mass / self.proc_frame_counter
        self.avg_mass_per_angstrom = self.avg_mass_per_frame / self.dist

        ddict.printLog(f"Average confined mass: {np.round(self.avg_mass_per_frame, 5)}")
        ddict.printLog(f"Average mass per \u00c5: {np.round(self.avg_mass_per_angstrom, 5)}")
        self.liquid_mass = 0

        pd_frame_masses = pd.DataFrame(self.frame_masses)
        pd_frame_masses.columns = ["Frame_masses"]

        # check if the CNT is empty, all entries are zero
        if np.all(pd_frame_masses["Frame_masses"] == 0):
            ddict.printLog("CNT is empty, no liquid is present.", color="red")
            return

        # average of 5, 10 and 50 frames
        pd_frame_masses["5_frame_average"] = pd_frame_masses["Frame_masses"].rolling(window=5).mean().shift(-2)
        pd_frame_masses["10_frame_average"] = pd_frame_masses["Frame_masses"].rolling(window=10).mean().shift(-5)
        pd_frame_masses["50_frame_average"] = pd_frame_masses["Frame_masses"].rolling(window=50).mean().shift(-25)

        pd_mass_per_angstrom = pd_frame_masses.div(self.dist, axis=0).copy()

        plot_and_save_results(pd_frame_masses, self.avg_mass_per_frame, "frame_masses")
        plot_and_save_results(pd_mass_per_angstrom, self.avg_mass_per_angstrom, "mass_per_angstrom")

        pd_frame_masses.to_csv("frame_masses.csv")
        pd_mass_per_angstrom.to_csv("mass_per_angstrom.csv")

        # save the ring-ring distances and the radii of the CNTs
        pd_ring_ring_distances = pd.DataFrame(self.ring_ring_distances)
        pd_ring_ring_distances.columns = ["Ring_ring_distances"]
        pd_ring_ring_distances.to_csv("ring_ring_distances.csv")

        pd_ring_radii = pd.DataFrame(self.ring_radii)
        pd_ring_radii.columns = ["Ring_radii"]
        pd_ring_radii.to_csv("ring_radii.csv")<|MERGE_RESOLUTION|>--- conflicted
+++ resolved
@@ -243,13 +243,7 @@
         ring2_array = ring2_array - self.shortening * cnt_axis
         self.dist = np.linalg.norm(ring1_array - ring2_array)
 
-<<<<<<< HEAD
-        self.ring_ring_distances = np.append(self.dist)
-
-=======
->>>>>>> b0817b4b
-        """
-        Calculate the mass of the liquid within the CNTs.
+        """ Calculate the mass of the liquid within the CNTs.
         First identify which species are within the CNTs.
         For this use the points in cylider function.
         """

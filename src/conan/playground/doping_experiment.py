--- conflicted
+++ resolved
@@ -1,6 +1,6 @@
 import copy
+import math
 import random
-import time
 
 # import time
 import warnings
@@ -1889,17 +1889,13 @@
     Represents a stacked graphene structure.
     """
 
-<<<<<<< HEAD
     # ToDo: Hier muss noch die "add_nitrogen_doping"-Methode überschrieben werden (d.h. es muss noch eine zusätzliche
     #  Methode geben, für wenn man direkt mit "StackedGraphene" arbeitet und nicht über die stacking Methode von
     #  GrapheneSheet geht
 
-    def __init__(self, graphene_sheet: GrapheneSheet, interlayer_spacing: float, number_of_layers: int):
-=======
     def __init__(
         self, graphene_sheet: GrapheneSheet, interlayer_spacing: float, number_of_layers: int, stacking_type: str
     ):
->>>>>>> d008f0fc
         """
         Initialize the StackedGraphene with a base graphene sheet, interlayer spacing, number of layers, and stacking
         type.
@@ -2040,7 +2036,6 @@
             raise IndexError("Layer index out of range.")
 
 
-<<<<<<< HEAD
 class CNT(Structure3D):
     """
     Represents a carbon nanotube structure.
@@ -2544,8 +2539,6 @@
         self.doping_handler.add_nitrogen_doping(total_percentage, percentages)
 
 
-=======
->>>>>>> d008f0fc
 def main():
     # Set seed for reproducibility
     # random.seed(42)
@@ -2574,7 +2567,6 @@
     # write_xyz(graphene.graph, "graphene_sheet.xyz")
 
     # ####################################################################################################################
-<<<<<<< HEAD
     # CREATE A GRAPHENE SHEET AND DOPE IT
     sheet_size = (20, 20)
 
@@ -2583,30 +2575,6 @@
     graphene.plot_structure(with_labels=True, visualize_periodic_bonds=False)
 
     write_xyz(graphene.graph, "graphene_sheet_doped.xyz")
-=======
-    # # CREATE A GRAPHENE SHEET AND DOPE IT
-    # sheet_size = (20, 20)
-    #
-    # graphene = GrapheneSheet(bond_distance=1.42, sheet_size=sheet_size)
-    # graphene.add_nitrogen_doping(total_percentage=10)
-    # graphene.plot_structure(with_labels=True, visualize_periodic_bonds=False)
-    #
-    # write_xyz(graphene.graph, "graphene_sheet_doped.xyz")
-
-    ####################################################################################################################
-    # # CREATE A GRAPHENE SHEET, DOPE IT AND LABEL THE ATOMS
-    # sheet_size = (20, 20)
-    #
-    # graphene = GrapheneSheet(bond_distance=1.42, sheet_size=sheet_size)
-    # graphene.add_nitrogen_doping(total_percentage=10, adjust_positions=False)
-    # graphene.plot_structure(with_labels=True, visualize_periodic_bonds=False)
-    #
-    # # Label atoms before writing to XYZ file
-    # labeler = AtomLabeler(graphene.graph, graphene.doping_structures)
-    # labeler.label_atoms()
-    #
-    # write_xyz(graphene.graph, "graphene_sheet_doped.xyz")
->>>>>>> d008f0fc
 
     ####################################################################################################################
     # # CREATE A GRAPHENE SHEET, DOPE IT AND LABEL THE ATOMS
@@ -2673,7 +2641,6 @@
     # write_xyz(graphene.graph, "ABA_stacking.xyz")
 
     ####################################################################################################################
-<<<<<<< HEAD
     # # Example: Only dope the first and last layer (both will have the same doping percentage but different ordering)
     # sheet_size = (20, 20)
     #
@@ -2705,32 +2672,9 @@
     cnt = CNT(bond_length=1.42, tube_length=10.0, tube_size=8, conformation="zigzag", periodic=True)
     # cnt.add_nitrogen_doping(total_percentage=10)
     cnt.plot_structure(with_labels=True, visualize_periodic_bonds=True)
-=======
-    # Example: Only dope the first and last layer (both will have the same doping percentage but different ordering)
-    sheet_size = (20, 20)
-
-    # Create a graphene sheet
-    graphene = GrapheneSheet(bond_distance=1.42, sheet_size=sheet_size)
-
-    # Stack the graphene sheet
-    stacked_graphene = graphene.stack(interlayer_spacing=3.34, number_of_layers=5, stacking_type="ABC")
-
-    # Add individual nitrogen doping only to the first and last layer
-    start_time = time.time()  # Time the nitrogen doping process
-    # stacked_graphene.add_nitrogen_doping_to_layer(layer_index=0, total_percentage=15, adjust_positions=False)
-    # stacked_graphene.add_nitrogen_doping_to_layer(layer_index=2, total_percentage=15, adjust_positions=False)
-    end_time = time.time()
-
-    # Calculate the elapsed time
-    elapsed_time = end_time - start_time
-    print(f"Time taken for nitrogen doping for a sheet of size {sheet_size}: {elapsed_time:.2f} seconds")
-
-    # Plot the stacked structure
-    stacked_graphene.plot_structure(with_labels=True, visualize_periodic_bonds=False)
->>>>>>> d008f0fc
-
-    # Save the structure to a .xyz file
-    write_xyz(stacked_graphene.graph, "ABC_stacking.xyz")
+
+    # Save the CNT structure to a file
+    write_xyz(cnt.graph, "CNT_structure.xyz")
 
 
 if __name__ == "__main__":
